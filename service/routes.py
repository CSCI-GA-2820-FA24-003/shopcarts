######################################################################
# Copyright 2016, 2024 John J. Rofrano. All Rights Reserved.
#
# Licensed under the Apache License, Version 2.0 (the "License");
# you may not use this file except in compliance with the License.
# You may obtain a copy of the License at
#
# https://www.apache.org/licenses/LICENSE-2.0
#
# Unless required by applicable law or agreed to in writing, software
# distributed under the License is distributed on an "AS IS" BASIS,
# WITHOUT WARRANTIES OR CONDITIONS OF ANY KIND, either express or implied.
# See the License for the specific language governing permissions and
# limitations under the License.
######################################################################

"""
Shopcart Service

This service implements a REST API that allows you to Create, Read, Update
and Delete Shopcart
"""

from datetime import datetime
from flask import jsonify, request, url_for, abort
from flask import current_app as app  # Import Flask application
from service.models import Shopcart
from service.common import status  # HTTP Status Codes


######################################################################
# GET INDEX
######################################################################
@app.route("/")
def index():
    """Root URL response"""
    return (
        "Reminder: return some useful information in json format about the service here",
        status.HTTP_200_OK,
    )


######################################################################
#  R E S T   A P I   E N D P O I N T S
######################################################################
######################################################################
# LIST ALL SHOPCARTS
######################################################################
@app.route("/shopcarts", methods=["GET"])
def list_shopcarts():
    """Returns all of the Shopcarts"""
    app.logger.info("Request for shopcart list")

    shopcarts = []

    shopcarts = Shopcart.all()

    results = [shopcart.serialize() for shopcart in shopcarts]
    app.logger.info("Returning %d shopcarts", len(results))
    return jsonify(results), status.HTTP_200_OK


######################################################################
# CREATE A NEW SHOPCART
######################################################################
@app.route("/shopcarts", methods=["POST"])
def create_shopcarts():
    """
    Create a Shopcart
    This endpoint will create a Shopcart based the data in the body that is posted
    """
    app.logger.info("Request to Create a Shopcart...")
    check_content_type("application/json")

    shopcart = Shopcart()
    # Get the data from the request and deserialize it
    data = request.get_json()
    # Make sure to fill in the audit dates and start with an empty item list
    data["items"] = []

    app.logger.info("Processing: %s", data)
    shopcart.deserialize(data)
    shopcart.created_at = datetime.now()
    shopcart.last_updated = datetime.now()

    # Save the new Shopcart to the database
    shopcart.create()
    app.logger.info("Shopcart with new id [%s] saved!", shopcart.id)

    # Return the location of the new Shopcart
    location_url = url_for("get_shopcarts", shopcart_id=shopcart.id, _external=True)

    return (
        jsonify(shopcart.serialize()),
        status.HTTP_201_CREATED,
        {"Location": location_url},
    )


######################################################################
# READ A SHOPCART
######################################################################
@app.route("/shopcarts/<int:shopcart_id>", methods=["GET"])
def get_shopcarts(shopcart_id):
    """
    Retrieve a single Shopcart

    This endpoint will return a Shopcart based on it's id
    """
    app.logger.info("Request for Shopcart with id: %s", shopcart_id)

    # See if the account exists and abort if it doesn't
    shopcart = Shopcart.find(shopcart_id)
    if not shopcart:
        abort(
            status.HTTP_404_NOT_FOUND,
            f"Shopcart with id '{shopcart_id}' could not be found.",
        )

    return jsonify(shopcart.serialize()), status.HTTP_200_OK


######################################################################
<<<<<<< HEAD
# DELETE A SHOPCART
######################################################################
@app.route("/shopcarts/<int:shopcart_id>", methods=["DELETE"])
def delete_shopcarts(shopcart_id):
    """
    Delete a Shopcart

    This endpoint will delete a Shopcart based the id specified in the path
    """
    app.logger.info("Request to delete shopcart with id: %s", shopcart_id)

    # Retrieve the shopcart to delete and delete it if it exists
    shopcart = Shopcart.find(shopcart_id)
    if shopcart:
        shopcart.delete()

    return "", status.HTTP_204_NO_CONTENT
=======
# UPDATE AN EXISTING SHOPCART
######################################################################
@app.route("/shopcarts/<int:shopcart_id>", methods=["PUT"])
def update_shopcarts(shopcart_id):
    """
    Update a Shopcart

    This endpoint will update a Shopcart based the body that is posted
    """
    app.logger.info("Request to shopcart account with id: %s", shopcart_id)
    check_content_type("application/json")

    # See if the shopcart exists and abort if it doesn't
    shopcart = Shopcart.find(shopcart_id)
    if not shopcart:
        abort(
            status.HTTP_404_NOT_FOUND,
            f"Shopcart with id '{shopcart_id}' was not found.",
        )

    # Update from the json in the body of the request
    updated_json = request.get_json()
    if "items" not in updated_json:
        updated_json["items"] = shopcart.serialize()["items"]
    shopcart.deserialize(updated_json)
    shopcart.id = shopcart_id
    shopcart.last_updated = datetime.now()
    shopcart.update()

    return jsonify(shopcart.serialize()), status.HTTP_200_OK
>>>>>>> 0347ce8b


######################################################################
# Checks the ContentType of a request
######################################################################
def check_content_type(content_type) -> None:
    """Checks that the media type is correct"""
    if "Content-Type" not in request.headers:
        app.logger.error("No Content-Type specified.")
        abort(
            status.HTTP_415_UNSUPPORTED_MEDIA_TYPE,
            f"Content-Type must be {content_type}",
        )

    if request.headers["Content-Type"] == content_type:
        return

    app.logger.error("Invalid Content-Type: %s", request.headers["Content-Type"])
    abort(
        status.HTTP_415_UNSUPPORTED_MEDIA_TYPE,
        f"Content-Type must be {content_type}",
    )<|MERGE_RESOLUTION|>--- conflicted
+++ resolved
@@ -121,7 +121,6 @@
 
 
 ######################################################################
-<<<<<<< HEAD
 # DELETE A SHOPCART
 ######################################################################
 @app.route("/shopcarts/<int:shopcart_id>", methods=["DELETE"])
@@ -139,7 +138,9 @@
         shopcart.delete()
 
     return "", status.HTTP_204_NO_CONTENT
-=======
+
+
+######################################################################
 # UPDATE AN EXISTING SHOPCART
 ######################################################################
 @app.route("/shopcarts/<int:shopcart_id>", methods=["PUT"])
@@ -147,9 +148,9 @@
     """
     Update a Shopcart
 
-    This endpoint will update a Shopcart based the body that is posted
+    This endpoint will update a Shopcart based on the body that is posted
     """
-    app.logger.info("Request to shopcart account with id: %s", shopcart_id)
+    app.logger.info("Request to update shopcart with id: %s", shopcart_id)
     check_content_type("application/json")
 
     # See if the shopcart exists and abort if it doesn't
@@ -170,7 +171,6 @@
     shopcart.update()
 
     return jsonify(shopcart.serialize()), status.HTTP_200_OK
->>>>>>> 0347ce8b
 
 
 ######################################################################
