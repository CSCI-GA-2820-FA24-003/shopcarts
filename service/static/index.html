--- conflicted
+++ resolved
@@ -56,11 +56,8 @@
                 <button type="submit" class="btn btn-primary" id="clear-btn">Clear</button>
                 <button type="submit" class="btn btn-success" id="create-btn">Create</button>
                 <button type="submit" class="btn btn-primary" id="list-btn">List</button>
-<<<<<<< HEAD
+                <button type="submit" class="btn btn-warning" id="update-btn">Update</button>
                 <button type="submit" class="btn btn-success" id="empty-btn">Empty Shopcart</button>
-=======
-                <button type="submit" class="btn btn-warning" id="update-btn">Update</button>
->>>>>>> 07eadd43
               </div>
             </div>
           </div> <!-- form horizontal -->
